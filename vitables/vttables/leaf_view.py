--- conflicted
+++ resolved
@@ -409,14 +409,9 @@
         if value == self.tricky_vscrollbar.minimum():
             start = 0
             position = 0
-<<<<<<< HEAD
             hint = QtWidgets.QAbstractItemView.PositionAtTop
-            self.vscrollbar.triggerAction(\
-=======
-            hint = QtGui.QAbstractItemView.PositionAtTop
             self.vscrollbar.triggerAction(
->>>>>>> 14e1e176
-                QtGui.QAbstractSlider.SliderToMinimum)
+                QtWidgets.QAbstractSlider.SliderToMinimum)
         else:
             start = row - table_rows
             position = table_rows - 1
@@ -443,14 +438,9 @@
             row = self.leaf_numrows - 1
             start = self.leaf_numrows - table_rows
             position = table_rows - 1
-<<<<<<< HEAD
             hint = QtWidgets.QAbstractItemView.PositionAtBottom
-            self.vscrollbar.triggerAction(\
-=======
-            hint = QtGui.QAbstractItemView.PositionAtBottom
             self.vscrollbar.triggerAction(
->>>>>>> 14e1e176
-                QtGui.QAbstractSlider.SliderToMinimum)
+                QtWidgets.QAbstractSlider.SliderToMinimum)
         else:
             start = row
             position = 0
