--- conflicted
+++ resolved
@@ -22,9 +22,5 @@
 TAGS
 
 build
-<<<<<<< HEAD
-dist
-=======
 
-*.egg-info
->>>>>>> aff4c9ae
+dist