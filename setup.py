#       Copyright (C) 2005-2007 Carabos Coop. V. All rights reserved
#       Copyright (C) 2008-2017 Vicent Mas. All rights reserved
#
#       This program is free software: you can redistribute it and/or modify
#       it under the terms of the GNU General Public License as published by
#       the Free Software Foundation, either version 3 of the License, or
#       (at your option) any later version.
#
#       This program is distributed in the hope that it will be useful,
#       but WITHOUT ANY WARRANTY; without even the implied warranty of
#       MERCHANTABILITY or FITNESS FOR A PARTICULAR PURPOSE.  See the
#       GNU General Public License for more details.
#
#       You should have received a copy of the GNU General Public License
#       along with this program.  If not, see <http://www.gnu.org/licenses/>.
#
#       Author:  Vicent Mas - vmas@vitables.org

"""
Setup script for the vitables package.
"""

import os
from setuptools import setup, find_packages


# Utility function to read the README file.
def read(fname):
    return open(os.path.join(os.path.dirname(__file__), fname)).read()


setup(name='ViTables',
      version=read('VERSION'),
      description='A viewer for PyTables package',
      long_description=read('README.txt'),
      author='Vicent Mas',
      author_email='vmas@vitables.org',
      maintainer='Vicent Mas',
      maintainer_email='vmas@vitables.org',
      url='https://vitables.org',
      license='GPLv3, see the LICENSE.txt file for detailed info',
      keywords='HDF5 PyTables',
      platforms='Unix, MacOSX, Windows',
      classifiers=[
          'Development Status :: 5 - Production/Stable',
          'Environment :: X11 Applications',
          'Environment :: MacOS X',
          'Environment :: Win32 (MS Windows)',
          'License :: OSI Approved :: GNU General Public License v3 (GPLv3)',
          'Operating System :: POSIX',
          'Programming Language :: Python',
          'Topic :: Scientific/Engineering'
      ],
<<<<<<< HEAD
      install_requires=[
          'qtpy (>=1.2.1)',
          'PyQt5 (>=5.5.1)',
          'numpy (>=1.4.1)',
          'numexpr (>=2.0)',
          'tables (>=3.0)'
      ],
=======
      install_requires=['qtpy (>=1.2.1)', 'PyQt5 (>=5.5.1)', 'numpy (>=1.4.1)',
                        'numexpr (>=2.0)', 'tables (>=3.0)'],
>>>>>>> 886d7247
      entry_points={
          'gui_scripts': ['vitables = vitables.start:gui'],
          'vitables.plugins':
          [('columnar_org = '
            'vitables.plugins.columnorg.columnar_org:ArrayColsOrganizer'),
           ('dbs_tree_sort = '
            'vitables.plugins.dbstreesort.dbs_tree_sort:DBsTreeSort'),
           ('time_series = '
            'vitables.plugins.timeseries.time_series:TSFormatter')]
      },
      packages=find_packages(),
      # Include data files that belong to the vitables package
      package_data={
                'vitables': ['LICENSE.html',
                             'htmldocs/*', 'htmldocs/*/*',
                             'icons/*', 'icons/*/*',
                             '*/*.ui', 'plugins/*/*.ui',
                             'plugins/*/*.ini',
                             'i18n/*.qm'
                             ]
      },
      # In order to include files that do not belong to any package we have to
      # add them to MANIFEST.in AND set the include_package_data keyword to
      # True
      # include_package_data=True,
      )
<|MERGE_RESOLUTION|>--- conflicted
+++ resolved
@@ -1,91 +1,81 @@
-#       Copyright (C) 2005-2007 Carabos Coop. V. All rights reserved
-#       Copyright (C) 2008-2017 Vicent Mas. All rights reserved
-#
-#       This program is free software: you can redistribute it and/or modify
-#       it under the terms of the GNU General Public License as published by
-#       the Free Software Foundation, either version 3 of the License, or
-#       (at your option) any later version.
-#
-#       This program is distributed in the hope that it will be useful,
-#       but WITHOUT ANY WARRANTY; without even the implied warranty of
-#       MERCHANTABILITY or FITNESS FOR A PARTICULAR PURPOSE.  See the
-#       GNU General Public License for more details.
-#
-#       You should have received a copy of the GNU General Public License
-#       along with this program.  If not, see <http://www.gnu.org/licenses/>.
-#
-#       Author:  Vicent Mas - vmas@vitables.org
-
-"""
-Setup script for the vitables package.
-"""
-
-import os
-from setuptools import setup, find_packages
-
-
-# Utility function to read the README file.
-def read(fname):
-    return open(os.path.join(os.path.dirname(__file__), fname)).read()
-
-
-setup(name='ViTables',
-      version=read('VERSION'),
-      description='A viewer for PyTables package',
-      long_description=read('README.txt'),
-      author='Vicent Mas',
-      author_email='vmas@vitables.org',
-      maintainer='Vicent Mas',
-      maintainer_email='vmas@vitables.org',
-      url='https://vitables.org',
-      license='GPLv3, see the LICENSE.txt file for detailed info',
-      keywords='HDF5 PyTables',
-      platforms='Unix, MacOSX, Windows',
-      classifiers=[
-          'Development Status :: 5 - Production/Stable',
-          'Environment :: X11 Applications',
-          'Environment :: MacOS X',
-          'Environment :: Win32 (MS Windows)',
-          'License :: OSI Approved :: GNU General Public License v3 (GPLv3)',
-          'Operating System :: POSIX',
-          'Programming Language :: Python',
-          'Topic :: Scientific/Engineering'
-      ],
-<<<<<<< HEAD
-      install_requires=[
-          'qtpy (>=1.2.1)',
-          'PyQt5 (>=5.5.1)',
-          'numpy (>=1.4.1)',
-          'numexpr (>=2.0)',
-          'tables (>=3.0)'
-      ],
-=======
-      install_requires=['qtpy (>=1.2.1)', 'PyQt5 (>=5.5.1)', 'numpy (>=1.4.1)',
-                        'numexpr (>=2.0)', 'tables (>=3.0)'],
->>>>>>> 886d7247
-      entry_points={
-          'gui_scripts': ['vitables = vitables.start:gui'],
-          'vitables.plugins':
-          [('columnar_org = '
-            'vitables.plugins.columnorg.columnar_org:ArrayColsOrganizer'),
-           ('dbs_tree_sort = '
-            'vitables.plugins.dbstreesort.dbs_tree_sort:DBsTreeSort'),
-           ('time_series = '
-            'vitables.plugins.timeseries.time_series:TSFormatter')]
-      },
-      packages=find_packages(),
-      # Include data files that belong to the vitables package
-      package_data={
-                'vitables': ['LICENSE.html',
-                             'htmldocs/*', 'htmldocs/*/*',
-                             'icons/*', 'icons/*/*',
-                             '*/*.ui', 'plugins/*/*.ui',
-                             'plugins/*/*.ini',
-                             'i18n/*.qm'
-                             ]
-      },
-      # In order to include files that do not belong to any package we have to
-      # add them to MANIFEST.in AND set the include_package_data keyword to
-      # True
-      # include_package_data=True,
-      )
+#       Copyright (C) 2005-2007 Carabos Coop. V. All rights reserved
+#       Copyright (C) 2008-2017 Vicent Mas. All rights reserved
+#
+#       This program is free software: you can redistribute it and/or modify
+#       it under the terms of the GNU General Public License as published by
+#       the Free Software Foundation, either version 3 of the License, or
+#       (at your option) any later version.
+#
+#       This program is distributed in the hope that it will be useful,
+#       but WITHOUT ANY WARRANTY; without even the implied warranty of
+#       MERCHANTABILITY or FITNESS FOR A PARTICULAR PURPOSE.  See the
+#       GNU General Public License for more details.
+#
+#       You should have received a copy of the GNU General Public License
+#       along with this program.  If not, see <http://www.gnu.org/licenses/>.
+#
+#       Author:  Vicent Mas - vmas@vitables.org
+
+"""
+Setup script for the vitables package.
+"""
+
+import os
+from setuptools import setup, find_packages
+
+
+# Utility function to read the README file.
+def read(fname):
+    return open(os.path.join(os.path.dirname(__file__), fname)).read()
+
+
+setup(name='ViTables',
+      version=read('VERSION'),
+      description='A viewer for PyTables package',
+      long_description=read('README.txt'),
+      author='Vicent Mas',
+      author_email='vmas@vitables.org',
+      maintainer='Vicent Mas',
+      maintainer_email='vmas@vitables.org',
+      url='https://vitables.org',
+      license='GPLv3, see the LICENSE.txt file for detailed info',
+      keywords='HDF5 PyTables',
+      platforms='Unix, MacOSX, Windows',
+      classifiers=[
+          'Development Status :: 5 - Production/Stable',
+          'Environment :: X11 Applications',
+          'Environment :: MacOS X',
+          'Environment :: Win32 (MS Windows)',
+          'License :: OSI Approved :: GNU General Public License v3 (GPLv3)',
+          'Operating System :: POSIX',
+          'Programming Language :: Python',
+          'Topic :: Scientific/Engineering'
+      ],
+      install_requires=['qtpy (>=1.2.1)', 'PyQt5 (>=5.5.1)', 'numpy (>=1.4.1)',
+                        'numexpr (>=2.0)', 'tables (>=3.0)'],
+      entry_points={
+          'gui_scripts': ['vitables = vitables.start:gui'],
+          'vitables.plugins':
+          [('columnar_org = '
+            'vitables.plugins.columnorg.columnar_org:ArrayColsOrganizer'),
+           ('dbs_tree_sort = '
+            'vitables.plugins.dbstreesort.dbs_tree_sort:DBsTreeSort'),
+           ('time_series = '
+            'vitables.plugins.timeseries.time_series:TSFormatter')]
+      },
+      packages=find_packages(),
+      # Include data files that belong to the vitables package
+      package_data={
+                'vitables': ['LICENSE.html',
+                             'htmldocs/*', 'htmldocs/*/*',
+                             'icons/*', 'icons/*/*',
+                             '*/*.ui', 'plugins/*/*.ui',
+                             'plugins/*/*.ini',
+                             'i18n/*.qm'
+                             ]
+      },
+      # In order to include files that do not belong to any package we have to
+      # add them to MANIFEST.in AND set the include_package_data keyword to
+      # True
+      # include_package_data=True,
+      )